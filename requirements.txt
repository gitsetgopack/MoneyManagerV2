--- conflicted
+++ resolved
@@ -32,9 +32,6 @@
 
 # Optional but recommended for better logging
 logging>=0.4.9
-<<<<<<< HEAD
+
 openpyxl
-=======
-openpyxl
-XlsxWriter
->>>>>>> 5ef2830b
+XlsxWriter