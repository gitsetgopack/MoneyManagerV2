--- conflicted
+++ resolved
@@ -8,7 +8,6 @@
 from apscheduler.schedulers.background import BackgroundScheduler  # type: ignore
 from fastapi import FastAPI
 
-<<<<<<< HEAD
 from api.routers import (
     accounts,
     analytics,
@@ -18,10 +17,7 @@
     users,
 )
 from config import API_BIND_HOST, API_BIND_PORT
-=======
-from api.routers import accounts, analytics, categories, expenses, exports, users
 from config.config import API_BIND_HOST, API_BIND_PORT
->>>>>>> 0a7b5fbf
 
 # Initialize the scheduler
 scheduler = BackgroundScheduler()
