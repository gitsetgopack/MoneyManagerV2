--- conflicted
+++ resolved
@@ -8,20 +8,13 @@
 from telegram.ext import Application, CallbackQueryHandler, CommandHandler, ContextTypes
 
 from bots.telegram.accounts import accounts_handlers
+from bots.telegram.receipts import receipts_handlers  # New import
 from bots.telegram.analytics import analytics_handlers
 from bots.telegram.auth import auth_handlers, get_user  # Update import
 from bots.telegram.categories import categories_handlers
 from bots.telegram.expenses import expenses_handlers
 from bots.telegram.utils import get_menu_commands, unknown
 from config import config
-<<<<<<< HEAD
-=======
-from bots.telegram.categories import categories_handlers
-from bots.telegram.accounts import accounts_handlers
-from bots.telegram.receipts import receipts_handlers  # New import
-from bots.telegram.analytics import analytics_handlers
-
->>>>>>> 212ab05f
 
 # Configure logging
 logging.basicConfig(
@@ -73,13 +66,9 @@
     # Add categories handlers
     for handler in accounts_handlers:
         application.add_handler(handler)
-<<<<<<< HEAD
     for handler in analytics_handlers:
         application.add_handler(handler)
 
-=======
-        
->>>>>>> 212ab05f
     application.add_handler(CommandHandler("unknown", unknown))
 
     # Start the bot
