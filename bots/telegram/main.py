--- conflicted
+++ resolved
@@ -13,11 +13,8 @@
 from config import config
 from bots.telegram.categories import categories_handlers
 from bots.telegram.accounts import accounts_handlers
-<<<<<<< HEAD
 from bots.telegram.receipts import receipts_handlers  # New import
-=======
 from bots.telegram.analytics import analytics_handlers
->>>>>>> 363a4b21
 
 
 # Configure logging
@@ -64,12 +61,6 @@
     # Add categories handlers
     for handler in accounts_handlers:
         application.add_handler(handler)
-    for handler in analytics_handlers:
-        application.add_handler(handler)
-        
-    # Add receipts handlers
-    for handler in receipts_handlers:
-        application.add_handler(handler)
         
     application.add_handler(CommandHandler("unknown", unknown))
 
