#!/usr/bin/env python3
# -*- coding: utf-8 -*-

import json
import logging
import re
import os
import telebot
import time
from telebot import types
from telebot.types import InlineKeyboardMarkup, InlineKeyboardButton
from datetime import datetime

api_token = "INSERT API TOKEN HERE"

dateFormat = '%d-%b-%Y'
timeFormat = '%H:%M'
monthFormat = '%b-%Y'

#global variables to store user choice, user list, spend categories, etc
option = {}
user_list = {}
spend_categories = ['Food', 'Groceries', 'Utilities', 'Transport', 'Shopping', 'Miscellaneous']
spend_display_option = ['Day', 'Month']

#set of implemented commands and their description
commands = {
    'menu': 'Display this menu',
    'add': 'Record/Add a new spending',
    'display': 'Show sum of expenditure for the current day/month',
    'history': 'Display spending history',
    'delete': 'Clear/Erase all your records',
    'edit': 'Edit/Change spending details'
}

bot = telebot.TeleBot(api_token)

telebot.logger.setLevel(logging.INFO)

#Define listener for requests by user
def listener(user_requests):
	for req in user_requests:
		if(req.content_type=='text'):
			print("{} name:{} chat_id:{} \nmessage: {}\n".format(str(datetime.now()),str(req.chat.first_name),str(req.chat.id),str(req.text)))


bot.set_update_listener(listener)

#defines how the /start and /help commands have to be handled/processed
@bot.message_handler(commands=['start', 'menu'])
def start_and_menu_command(m):
    read_json()
    global user_list
    chat_id = m.chat.id

    text_intro = "Welcome to TrackMyDollar - a simple solution to track your expenses! \nHere is a list of available commands, please enter a command of your choice so that I can assist you further: \n\n"
    for c in commands:  # generate help text out of the commands dictionary defined at the top
        text_intro += "/" + c + ": "
        text_intro += commands[c] + "\n\n"
    bot.send_message(chat_id, text_intro)

#defines how the /new command has to be handled/processed
@bot.message_handler(commands=['add'])
def command_add(message):
    read_json()
    chat_id = message.chat.id
    option.pop(chat_id, None)  # remove temp choice
    markup = types.ReplyKeyboardMarkup(one_time_keyboard=True)
    markup.row_width = 2
    for c in spend_categories:
        markup.add(c)
    msg = bot.reply_to(message, 'Select Category', reply_markup=markup)
    bot.register_next_step_handler(msg, post_category_selection)

def post_category_selection(message):
        try:
            chat_id = message.chat.id
            selected_category = message.text
            if not selected_category in spend_categories:
                msg = bot.send_message(chat_id, 'Invalid', reply_markup=types.ReplyKeyboardRemove())
                raise Exception("Sorry I don't recognise this category \"{}\"!".format(selected_category))

            option[chat_id] = selected_category
            message = bot.send_message(chat_id, 'How much did you spend on {}? \n(Enter numeric values only)'.format(str(option[chat_id])))
            bot.register_next_step_handler(message, post_amount_input)
        except Exception as e:
            bot.reply_to(message, 'Oh no! ' + str(e))
            display_text = ""
            for c in commands:  # generate help text out of the commands dictionary defined at the top
                display_text += "/" + c + ": "
                display_text += commands[c] + "\n"
            bot.send_message(chat_id, 'Please select a menu option from below:')
            bot.send_message(chat_id, display_text)

def post_amount_input(message):
    try:
        chat_id = message.chat.id
        amount_entered = message.text
        amount_value = validate_entered_amount(amount_entered)  # validate
        if amount_value == 0:  # cannot be $0 spending
            raise Exception("Spent amount has to be a non-zero number.")

        date_of_entry = datetime.today().strftime(dateFormat + ' ' + timeFormat)
        date_str, category_str, amount_str = str(date_of_entry), str(option[chat_id]), str(amount_value)
        write_json(add_user_record(chat_id, "{},{},{}".format(date_str, category_str, amount_str)))
        bot.send_message(chat_id, 'The following expenditure has been recorded: You have spent ${} for {} on {}'.format(amount_str, category_str, date_str))

    except Exception as e:
        bot.reply_to(message, 'Oh no. ' + str(e))

def validate_entered_amount(amount_entered):
    if len(amount_entered) > 0 and len(amount_entered) <= 15:
        if amount_entered.isdigit:
            if re.match("^[0-9]*\\.?[0-9]*$", amount_entered):
                amount = round(float(amount_entered), 2)
                if amount > 0:
                    return str(amount)
    return 0

def write_json(user_list):
    try:
        with open('expense_record.json', 'w') as json_file:
            json.dump(user_list, json_file, ensure_ascii=False, indent=4)
    except FileNotFoundError:
        print('Sorry, the data file could not be found.')

def add_user_record(chat_id, record_to_be_added):
    global user_list
    if not (str(chat_id) in user_list):
        user_list[str(chat_id)] = []

    user_list[str(chat_id)].append(record_to_be_added)
    return user_list

#function to load .json expense record data
def read_json():
	global user_list
	try:
		if os.stat('expense_record.json').st_size!=0:
			with open('expense_record.json') as expense_record:
				expense_record_data = json.load(expense_record)
			user_list = expense_record_data

	except FileNotFoundError:
		print("---------NO RECORDS FOUND---------")


#function to fetch expenditure history of the user
@bot.message_handler(commands=['history'])
def show_history(message):
	try:
		read_json()
		chat_id=message.chat.id
		user_history=getUserHistory(chat_id)
		spend_total_str = ""
		if user_history is None:
			raise Exception("Sorry! No spending records found!")
		spend_history_str = "Here is your spending history : \nDATE, CATEGORY, AMOUNT\n----------------------\n"
		if len(user_history)==0:
			spend_total_str = "Sorry! No spending records found!"
		else:
			for rec in user_history:
				spend_total_str += str(rec) + "\n"
			bot.send_message(chat_id, spend_total_str)
	except Exception as e:
		bot.reply_to(message, "Oops!" + str(e))	
				

#function to display total expenditure
@bot.message_handler(commands=['display'])
def command_display(message):
    read_json()
    chat_id = message.chat.id
    history = getUserHistory
    if history == None:
        bot.send_message(chat_id, "Oops! Looks like you do not have any spending records!")
    else:
        markup = types.ReplyKeyboardMarkup(one_time_keyboard=True)
        markup.row_width = 2
        for mode in spend_display_option:
            markup.add(mode)
        # markup.add('Day', 'Month')
        msg = bot.reply_to(message, 'Please select a category to see the total expense', reply_markup=markup)
        bot.register_next_step_handler(msg, display_total)

def display_total(message):
    try:
        chat_id = message.chat.id
        DayWeekMonth = message.text

        if not DayWeekMonth in spend_display_option:
            raise Exception("Sorry I can't show spendings for \"{}\"!".format(DayWeekMonth))

        history = getUserHistory(chat_id)
        if history is None:
            raise Exception("Oops! Looks like you do not have any spending records!")

        bot.send_message(chat_id, "Hold on! Gathering my thoughts...")
        bot.send_chat_action(chat_id, 'typing')  # show the bot "typing" (max. 5 secs)
        time.sleep(0.5)

        total_text = ""

        if DayWeekMonth == 'Day':
            query = datetime.now().today().strftime(dateFormat)
            queryResult = [value for index, value in enumerate(history) if str(query) in value] #query all that contains today's date
        elif DayWeekMonth == 'Month':
            query = datetime.now().today().strftime(monthFormat)
            queryResult = [value for index, value in enumerate(history) if str(query) in value] #query all that contains today's date
        total_text = calculate_spendings(queryResult)

        spending_text = ""
        if len(total_text) == 0:
            spending_text = "You have no spendings for {}!".format(DayWeekMonth)
        else:
            spending_text = "Here are your total spendings {}:\nCATEGORIES,AMOUNT \n----------------------\n{}".format(DayWeekMonth.lower(), total_text)

        bot.send_message(chat_id, spending_text)
    except Exception as e:
        bot.reply_to(message, 'Exception! Please try again' + str(e))

def calculate_spendings(queryResult):
    total_dict = {}

    for row in queryResult:
        s = row.split(',')    #date,cat,money
        cat = s[1]  #cat
        if cat in total_dict:
            total_dict[cat] = round(total_dict[cat] + float(s[2]),2)    #round up to 2 decimal
        else:
            total_dict[cat] = float(s[2])
    total_text = ""
    for key, value in total_dict.items():
        total_text += str(key) + " $" + str(value) + "\n"
    return total_text

def getUserHistory(chat_id):
    global user_list
    if (str(chat_id) in user_list):
        return user_list[str(chat_id)]
    return None

<<<<<<< HEAD
#function to delete a record
def deleteHistory(chat_id):
    global user_list
    if (str(chat_id) in user_list):
        del user_list[str(chat_id)]
    return user_list

#handles "/delete" command
@bot.message_handler(commands=['delete'])
def command_delete(message):
    global user_list
    chat_id = message.chat.id
    read_json()
    delete_history_text = ""
    if (str(chat_id) in user_list):
        write_json(deleteHistory(chat_id))
        delete_history_text = "History has been deleted!"
    else:
        delete_history_text = "No records there to be deleted. Start adding your expenses to keep track of your spendings!"
    bot.send_message(chat_id, delete_history_text)


=======
def addUserHistory(chat_id, user_record):
	global user_list
	if(not(str(chat_id) in user_list)):
		user_list[str(chat_id)]=[]
	user_list[str(chat_id)].append(user_record)
	return user_list
>>>>>>> b5a9a90c

def main():
    try:
        bot.polling(none_stop=True)
    except Exception:
        time.sleep(3)
        print("Connection Timeout")

if __name__ == '__main__':
    main()<|MERGE_RESOLUTION|>--- conflicted
+++ resolved
@@ -240,7 +240,7 @@
         return user_list[str(chat_id)]
     return None
 
-<<<<<<< HEAD
+
 #function to delete a record
 def deleteHistory(chat_id):
     global user_list
@@ -262,15 +262,12 @@
         delete_history_text = "No records there to be deleted. Start adding your expenses to keep track of your spendings!"
     bot.send_message(chat_id, delete_history_text)
 
-
-=======
 def addUserHistory(chat_id, user_record):
 	global user_list
 	if(not(str(chat_id) in user_list)):
 		user_list[str(chat_id)]=[]
 	user_list[str(chat_id)].append(user_record)
 	return user_list
->>>>>>> b5a9a90c
 
 def main():
     try:
