#!/usr/bin/env python3
# -*- coding: utf-8 -*-


import json
import logging
import re
import os
import telebot
import time
from telebot import types
from telebot.types import InlineKeyboardMarkup, InlineKeyboardButton
from datetime import datetime

api_token = "1925990647:AAHkeYbE7CU8BdR9d-ge2PepdhNvqAFxwKA"

dateFormat = '%d-%b-%Y'
timeFormat = '%H:%M'
monthFormat = '%b-%Y'

#global variables to store user choice, user list, spend categories, etc
option = {}
user_list = {}
spend_categories = ['Food', 'Groceries', 'Utilities', 'Transport', 'Shopping', 'Miscellaneous']
spend_display_option = ['Day', 'Month']

#set of implemented commands and their description
commands = {
    'menu': 'Display this menu',
    'add': 'Record/Add a new spending',
    'display': 'Show sum of expenditure for the current day/month',
    'history': 'Display spending history',
    'delete': 'Clear/Erase all your records',
    'edit': 'Edit/Change spending details'
}

bot = telebot.TeleBot(api_token)

telebot.logger.setLevel(logging.INFO)

#Define listener
#bot.set_update_listener(listener)

#defines how the /start and /help commands have to be handled/processed
@bot.message_handler(commands=['start', 'menu'])
def start_and_menu_command(m):
    read_json()
    global user_list
    chat_id = m.chat.id

    text_intro = "Welcome to TrackMyDollar - a simple solution to track your expenses! \nHere is a list of available commands, please enter a command of your choice so that I can assist you further: \n\n"
    for c in commands:  # generate help text out of the commands dictionary defined at the top
        text_intro += "/" + c + ": "
        text_intro += commands[c] + "\n\n"
    bot.send_message(chat_id, text_intro)

#defines how the /new command has to be handled/processed
@bot.message_handler(commands=['add'])
def command_add(message):
    read_json()
    chat_id = message.chat.id
    option.pop(chat_id, None)  # remove temp choice
    markup = types.ReplyKeyboardMarkup(one_time_keyboard=True)
    markup.row_width = 2
    for c in spend_categories:
        markup.add(c)
    msg = bot.reply_to(message, 'Select Category', reply_markup=markup)
    bot.register_next_step_handler(msg, post_category_selection)

def post_category_selection(message):
        try:
            chat_id = message.chat.id
            selected_category = message.text
            if not selected_category in spend_categories:
                msg = bot.send_message(chat_id, 'Invalid', reply_markup=types.ReplyKeyboardRemove())
                raise Exception("Sorry I don't recognise this category \"{}\"!".format(selected_category))

            option[chat_id] = selected_category
            message = bot.send_message(chat_id, 'How much did you spend on {}? \n(Enter numeric values only)'.format(str(option[chat_id])))
            bot.register_next_step_handler(message, post_amount_input)
        except Exception as e:
            bot.reply_to(message, 'Oh no! ' + str(e))
            display_text = ""
            for c in commands:  # generate help text out of the commands dictionary defined at the top
                display_text += "/" + c + ": "
                display_text += commands[c] + "\n"
            bot.send_message(chat_id, 'Please select a menu option from below:')
            bot.send_message(chat_id, display_text)

def post_amount_input(message):
    try:
        chat_id = message.chat.id
        amount_entered = message.text
        amount_value = validate_entered_amount(amount_entered)  # validate
        if amount_value == 0:  # cannot be $0 spending
            raise Exception("Spent amount has to be a non-zero number.")

        date_of_entry = datetime.today().strftime(dateFormat + ' ' + timeFormat)
        date_str, category_str, amount_str = str(date_of_entry), str(option[chat_id]), str(amount_value)
        write_json(add_user_record(chat_id, "{},{},{}".format(date_str, category_str, amount_str)))
        bot.send_message(chat_id, 'The following expenditure has been recorded: You have spent ${} for {} on {}'.format(amount_str, category_str, date_str))

    except Exception as e:
        bot.reply_to(message, 'Oh no. ' + str(e))

def validate_entered_amount(amount_entered):
    if len(amount_entered) > 0 and len(amount_entered) <= 15:
        if amount_entered.isdigit:
            if re.match("^[0-9]*\\.?[0-9]*$", amount_entered):
                amount = round(float(amount_entered), 2)
                if amount > 0:
                    return str(amount)
    return 0

def write_json(user_list):
    try:
        with open('data.json', 'w') as json_file:
            json.dump(user_list, json_file, ensure_ascii=False, indent=4)
    except FileNotFoundError:
        print('Sorry, the data.json file could not be found.')

def add_user_record(chat_id, record_to_be_added):
    global user_list
    if not (str(chat_id) in user_list):
        user_list[str(chat_id)] = []

    user_list[str(chat_id)].append(record_to_be_added)
    return user_list

#function to load .json expense record data
def read_json():
	global user_list
	try:
		if os.stat('expense_record.json').st_size!=0:
			with open('expense_record.json') as expense_record:
				expense_record = json.load(expense_record)
			  user_list = expense_record
	except FileNotFoundError:
		print("---------NO RECORDS FOUND---------")

#function to fetch expenditure history of the user
@bot.message_handler(commands=['history'])
def show_history(message):

<<<<<<< HEAD
<<<<<<< Updated upstream
=======
=======
>>>>>>> 432f663a
#function to display total expenditure
@bot.message_handler(commands=['display'])
def command_display(message):
    read_json()
    chat_id = message.chat.id
    history = getUserHistory
    if history == None:
        bot.send_message(chat_id, "Oops! Looks like you do not have any spending records!")
    else:
        markup = types.ReplyKeyboardMarkup(one_time_keyboard=True)
        markup.row_width = 2
        for mode in spend_display_option:
            markup.add(mode)
        # markup.add('Day', 'Month')
        msg = bot.reply_to(message, 'Please select a category to see the total expense', reply_markup=markup)
        bot.register_next_step_handler(msg, display_total)

def display_total(message):
    try:
        chat_id = message.chat.id
        DayWeekMonth = message.text

        if not DayWeekMonth in spend_display_option:
            raise Exception("Sorry I can't show spendings for \"{}\"!".format(DayWeekMonth))

        history = getUserHistory(chat_id)
        if history is None:
            raise Exception("Oops! Looks like you do not have any spending records!")

        bot.send_message(chat_id, "Hold on! Gathering my thoughts...")
        bot.send_chat_action(chat_id, 'typing')  # show the bot "typing" (max. 5 secs)
        time.sleep(0.5)

        total_text = ""

        if DayWeekMonth == 'Day':
            query = datetime.now().today().strftime(dateFormat)
            queryResult = [value for index, value in enumerate(history) if str(query) in value] #query all that contains today's date
        elif DayWeekMonth == 'Month':
            query = datetime.now().today().strftime(monthFormat)
            queryResult = [value for index, value in enumerate(history) if str(query) in value] #query all that contains today's date
        total_text = calculate_spendings(queryResult)

        spending_text = ""
        if len(total_text) == 0:
            spending_text = "You have no spendings for {}!".format(DayWeekMonth)
        else:
            spending_text = "Here are your total spendings {}:\nCATEGORIES,AMOUNT \n----------------------\n{}".format(DayWeekMonth.lower(), total_text)

        bot.send_message(chat_id, spending_text)
    except Exception as e:
        bot.reply_to(message, 'Exception! Please try again' + str(e))

def calculate_spendings(queryResult):
    total_dict = {}

    for row in queryResult:
        s = row.split(',')    #date,cat,money
        cat = s[1]  #cat
        if cat in total_dict:
            total_dict[cat] = round(total_dict[cat] + float(s[2]),2)    #round up to 2 decimal
        else:
            total_dict[cat] = float(s[2])
    total_text = ""
    for key, value in total_dict.items():
        total_text += str(key) + " $" + str(value) + "\n"
    return total_text

def getUserHistory(chat_id):
<<<<<<< HEAD
    global user_list
    if (str(chat_id) in user_list):
        return global_users_dict[str(chat_id)]
    return None
>>>>>>> Stashed changes
=======
    global global_users_dict
    if (str(chat_id) in global_users_dict):
        return global_users_dict[str(chat_id)]
    return None
>>>>>>> 432f663a

def main():
    try:
        bot.polling(none_stop=True)
    except Exception:
        time.sleep(3)
        print("Connection Timeout")

if __name__ == '__main__':
    main()<|MERGE_RESOLUTION|>--- conflicted
+++ resolved
@@ -142,11 +142,7 @@
 @bot.message_handler(commands=['history'])
 def show_history(message):
 
-<<<<<<< HEAD
-<<<<<<< Updated upstream
-=======
-=======
->>>>>>> 432f663a
+
 #function to display total expenditure
 @bot.message_handler(commands=['display'])
 def command_display(message):
@@ -216,18 +212,10 @@
     return total_text
 
 def getUserHistory(chat_id):
-<<<<<<< HEAD
     global user_list
     if (str(chat_id) in user_list):
         return global_users_dict[str(chat_id)]
     return None
->>>>>>> Stashed changes
-=======
-    global global_users_dict
-    if (str(chat_id) in global_users_dict):
-        return global_users_dict[str(chat_id)]
-    return None
->>>>>>> 432f663a
 
 def main():
     try:
