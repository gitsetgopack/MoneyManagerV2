--- conflicted
+++ resolved
@@ -544,22 +544,4 @@
         assert response.status_code == 200
         assert (
             response.headers["Content-Disposition"] == "attachment; filename=data.pdf"
-<<<<<<< HEAD
-        )
-
-    async def test_data_to_pdf_with_logo(self, mock_db, async_client_auth, monkeypatch):
-        # Mock the logo path to ensure the logo is included in the PDF
-        monkeypatch.setattr(
-            "api.routers.exports.os.path.abspath",
-            lambda path: "/workspaces/MoneyManagerV2/docs/logo/logo.png",
-        )
-        response = await async_client_auth.get(
-            "/exports/pdf",
-            params={"from_date": "2023-01-01", "to_date": "2023-01-31"},
-        )
-        assert response.status_code == 200
-        assert (
-            response.headers["Content-Disposition"] == "attachment; filename=data.pdf"
-=======
->>>>>>> 0a7b5fbf
         )