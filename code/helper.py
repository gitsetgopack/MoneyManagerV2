--- conflicted
+++ resolved
@@ -6,10 +6,7 @@
 spend_categories = ['Food', 'Groceries', 'Utilities', 'Transport', 'Shopping', 'Miscellaneous']
 choices = ['Date', 'Category', 'Cost']
 spend_display_option = ['Day', 'Month']
-<<<<<<< HEAD
 spend_estimate_option = ['Next day', 'Next month']
-=======
-
 update_options = {
     'continue': 'Continue',
     'exit': 'Exit'
@@ -34,7 +31,6 @@
     }
 }
 
->>>>>>> 06f27d68
 # set of implemented commands and their description
 commands = {
     'menu': 'Display this menu',
