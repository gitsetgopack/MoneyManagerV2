--- conflicted
+++ resolved
@@ -75,12 +75,9 @@
     'DisplayCurrency': 'Display total expenditure in a currency of your choice',
     'chat': 'Chat with the bot',
     'pdf': 'Generate a pdf for Income or History',
-<<<<<<< HEAD
-    'savings_tracker': 'tracks savings'
-=======
+    'savings_tracker': 'tracks savings',
     'csv':  'Generate a csv file for Income or Expenses',
     'scan_receipt': 'Scan a receipt using AI to upload transactions'
->>>>>>> 7d714988
 }
 
 dateFormat = '%d-%b-%Y'
