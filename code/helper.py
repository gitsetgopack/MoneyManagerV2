import re
import json
import os
from datetime import datetime

choices = ['Date', 'Category', 'Cost']
plot = ['Bar with budget', 'Pie', 'Bar without budget']
spend_display_option = ['Day', 'Month']
spend_categories = ['Food', 'Groceries', 'Utilities',
                    'Transport', 'Shopping', 'Miscellaneous']
spend_estimate_option = ['Next day', 'Next month']
update_options = {
    'continue': 'Continue',
    'exit': 'Exit'
}

budget_options = {
    'update': 'Add/Update',
    'view': 'View',
    'max_spend': 'Transaction Max Spend Limit',
    'delete': 'Delete'
}

budget_types = {
    'overall': 'Overall Budget',
    'category': 'Category-Wise Budget',
}

data_format = {
    'data': [],
    'income_data': [],
    'budget': {
        'overall': None,
        'category': None,
        'max_per_txn_spend': None
    }
}

income_or_expense_options = {
    'income': 'Income',
    'expense': 'Expense'
}

category_options = {
    'add': 'Add',
    'delete': 'Delete',
    'view': 'Show Categories'
}

# set of implemented commands and their description
commands = {
    'menu': 'Display this menu',
    'add_expense': 'Record/Add a new spending',
    'add_recurring': 'Add a new recurring expense for future months',
    'display': 'Show sum of expenditure for the current day/month',
    'estimate': 'Show an estimate of expenditure for the next day/month',
    'history': 'Display spending history',
    'delete': 'Clear/Erase all your records',
    'edit': 'Edit/Change spending details',
    'budget': 'Add/Update/View/Delete budget',
    'category': 'Add/Delete/Show custom categories',
    'extract': 'Extract data into CSV',
    'sendEmail': 'Email CSV to user',
    'receipt': 'Show the receipt for the day',
<<<<<<< HEAD
    'upload':'Upload CSV file for bulk insert'
=======
    'add_income': 'Add a new income',
>>>>>>> 20fc2ae5
}

dateFormat = '%d-%b-%Y'
timeFormat = '%H:%M'
monthFormat = '%b-%Y'


# function to load .json expense record data
def read_json():
    try:
        if not os.path.exists('expense_record.json'):
            with open('expense_record.json', 'w') as json_file:
                json_file.write('{}')
            return json.dumps('{}')
        elif os.stat('expense_record.json').st_size != 0:
            with open('expense_record.json') as expense_record:
                expense_record_data = json.load(expense_record)
            return expense_record_data

    except FileNotFoundError:
        print("---------NO RECORDS FOUND---------")


def write_json(user_list):
    try:
        with open('expense_record.json', 'w') as json_file:
            json.dump(user_list, json_file, ensure_ascii=False, indent=4)
    except FileNotFoundError:
        print('Sorry, the data file could not be found.')


def validate_entered_amount(amount_entered):
    if amount_entered is None:
        return 0
    if re.match("^[1-9][0-9]{0,14}\\.[0-9]*$", amount_entered) or re.match("^[1-9][0-9]{0,14}$", amount_entered):
        amount = round(float(amount_entered), 2)
        if amount > 0:
            return str(amount)
    return 0


def validate_entered_duration(duration_entered):
    if duration_entered is None:
        return 0
    if re.match("^[1-9][0-9]{0,14}", duration_entered):
        duration = int(duration_entered)
        if duration > 0:
            return str(duration)
    return 0


def validate_transaction_limit(chat_id, amount_value, bot):
    if isMaxTransactionLimitAvailable(chat_id):
        maxLimit = round(float(getMaxTransactionLimit(chat_id)), 2)
        if round(float(amount_value), 2) >= maxLimit:
            bot.send_message(
                chat_id, 'Warning! You went over your transaction spend limit')


def getUserExpenseHistory(chat_id):
    data = getUserData(chat_id)
    if data is not None:
        return data['data']
    return None


def getUserIncomeHistory(chat_id):
    data = getUserData(chat_id)
    if data is not None:
        return data['income_data']
    return None


def getUserData(chat_id):
    user_list = read_json()
    if user_list is None:
        return None
    if (str(chat_id) in user_list):
        return user_list[str(chat_id)]
    return None


def throw_exception(e, message, bot, logging):
    logging.exception(str(e))
    bot.reply_to(message, 'Oh no! ' + str(e))


def createNewUserRecord():
    return data_format


def getOverallBudget(chatId):
    data = getUserData(chatId)
    if data is None:
        return None
    return data['budget']['overall']


def getCategoryBudget(chatId):
    data = getUserData(chatId)
    if data is None:
        return None
    return data['budget']['category']


def getMaxTransactionLimit(chatId):
    data = getUserData(chatId)
    if data is None or 'budget' not in data or 'max_per_txn_spend' not in data['budget']:
        return None
    return data['budget']['max_per_txn_spend']


def getCategoryBudgetByCategory(chatId, cat):
    if not isCategoryBudgetByCategoryAvailable(chatId, cat):
        return None
    data = getCategoryBudget(chatId)
    return data[cat]


def canAddBudget(chatId):
    return (getOverallBudget(chatId) is None) and (getCategoryBudget(chatId) is None)


def isOverallBudgetAvailable(chatId):
    return getOverallBudget(chatId) is not None


def isCategoryBudgetAvailable(chatId):
    return getCategoryBudget(chatId) is not None


def isCategoryBudgetByCategoryAvailable(chatId, cat):
    data = getCategoryBudget(chatId)
    if data is None:
        return False
    return cat in data.keys()


def isMaxTransactionLimitAvailable(chatId):
    return getMaxTransactionLimit(chatId) is not None


def display_remaining_budget(message, bot, cat):
    chat_id = message.chat.id
    if isOverallBudgetAvailable(chat_id):
        display_remaining_overall_budget(message, bot)
    elif isCategoryBudgetByCategoryAvailable(chat_id, cat):
        display_remaining_category_budget(message, bot, cat)


def display_remaining_overall_budget(message, bot):
    print('here')
    chat_id = message.chat.id
    remaining_budget = calculateRemainingOverallBudget(chat_id)
    print("here", remaining_budget)
    if remaining_budget >= 0:
        msg = '\nRemaining Overall Budget is $' + str(remaining_budget)
    else:
        msg = '\nBudget Exceded!\nExpenditure exceeds the budget by $' + \
              str(remaining_budget)[1:]
    bot.send_message(chat_id, msg)


def calculateRemainingOverallBudget(chat_id):
    budget = getOverallBudget(chat_id)
    history = getUserExpenseHistory(chat_id)
    query = datetime.now().today().strftime(getMonthFormat())
    queryResult = [value for index, value in enumerate(
        history) if str(query) in value]

    return float(budget) - calculate_total_spendings(queryResult)


def calculate_total_spendings(queryResult):
    total = 0

    for row in queryResult:
        s = row.split(',')
        total = total + float(s[2])
    return total


def display_remaining_category_budget(message, bot, cat):
    chat_id = message.chat.id
    remaining_budget = calculateRemainingCategoryBudget(chat_id, cat)
    if remaining_budget >= 0:
        msg = '\nRemaining Budget for ' + cat + ' is $' + str(remaining_budget)
    else:
        msg = '\nBudget for ' + cat + \
              ' Exceded!\nExpenditure exceeds the budget by $' + \
              str(abs(remaining_budget))
    bot.send_message(chat_id, msg)


def calculateRemainingCategoryBudget(chat_id, cat):
    budget = getCategoryBudgetByCategory(chat_id, cat)
    history = getUserExpenseHistory(chat_id)
    query = datetime.now().today().strftime(getMonthFormat())
    queryResult = [value for index, value in enumerate(
        history) if str(query) in value]

    return float(budget) - calculate_total_spendings_for_category(queryResult, cat)


def calculate_total_spendings_for_category(queryResult, cat):
    total = 0

    for row in queryResult:
        s = row.split(',')
        if cat == s[1]:
            total = total + float(s[2])
    return total


def getSpendCategories():
    with open("categories.txt", "r") as tf:
        spend_categories = tf.read().split(',')
    return spend_categories


def getplot():
    return plot


def getSpendDisplayOptions():
    return spend_display_option


def getSpendEstimateOptions():
    return spend_estimate_option


def getCommands():
    return commands


def getDateFormat():
    return dateFormat


def getTimeFormat():
    return timeFormat


def getMonthFormat():
    return monthFormat


def getChoices():
    return choices


def getBudgetOptions():
    return budget_options


def getBudgetTypes():
    return budget_types


def getUpdateOptions():
    return update_options


def getCategoryOptions():
    return category_options


def getIncomeCategories():
    with open("income_categories.txt", "r") as tf:
        income_categories = tf.read().split(',')
    return income_categories


def getCategories(selectedType):
    if selectedType == "Income":
        income_categories = getIncomeCategories()
        return income_categories
    else:
        spend_categories = getSpendCategories()
        return spend_categories


def getIncomeOrExpense():
    return income_or_expense_options<|MERGE_RESOLUTION|>--- conflicted
+++ resolved
@@ -62,11 +62,8 @@
     'extract': 'Extract data into CSV',
     'sendEmail': 'Email CSV to user',
     'receipt': 'Show the receipt for the day',
-<<<<<<< HEAD
-    'upload':'Upload CSV file for bulk insert'
-=======
+    'upload':'Upload CSV file for bulk insert',
     'add_income': 'Add a new income',
->>>>>>> 20fc2ae5
 }
 
 dateFormat = '%d-%b-%Y'
