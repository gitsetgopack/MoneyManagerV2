--- conflicted
+++ resolved
@@ -16,11 +16,8 @@
 import sendEmail
 import add_recurring
 import receipt
-<<<<<<< HEAD
 import process_csv
-=======
 import add_income
->>>>>>> 20fc2ae5
 from datetime import datetime
 from jproperties import Properties
 
